--- conflicted
+++ resolved
@@ -15,9 +15,7 @@
 #include "TNamed.h"
 #include "TString.h"
 #include "TTree.h"
-<<<<<<< HEAD
-
-=======
+
 #include "TVector.h"
 
 #include <cassert>
@@ -41,7 +39,6 @@
 
 } // local namespace
 
->>>>>>> 8a3fdbdd
 namespace phot {
 
   std::string const PhotonLibrary::OpChannelBranchName = "OpChannel";
@@ -49,18 +46,7 @@
   //------------------------------------------------------------
   PhotonLibrary::PhotonLibrary(art::TFileDirectory* pDir /* = nullptr */) : fDir(pDir) {}
 
-<<<<<<< HEAD
-  void
-  PhotonLibrary::StoreLibraryToFile(std::string LibraryFile,
-                                    bool storeReflected,
-                                    bool storeReflT0,
-                                    size_t storeTiming) const
-  {
-    mf::LogInfo("PhotonLibrary") << "Writing photon library to input file: " << LibraryFile.c_str()
-                                 << std::endl;
-=======
   //------------------------------------------------------------
->>>>>>> 8a3fdbdd
 
   void
   PhotonLibrary::StoreLibraryToFile(std::string,
@@ -70,16 +56,12 @@
   {
     mf::LogInfo("PhotonLibrary") << "Writing photon library to file";
 
-<<<<<<< HEAD
-    TTree* tt = tfs->make<TTree>("PhotonLibraryData", "PhotonLibraryData");
-=======
     if (!fDir) {
       throw cet::exception("PhotonLibrary")
         << "StoreLibraryToFile(): no ROOT file provided, can't store anything.\n";
     }
 
     TTree* tt = fDir->make<TTree>("PhotonLibraryData", "PhotonLibraryData");
->>>>>>> 8a3fdbdd
 
     Int_t Voxel = 0;
     Int_t OpChannel = 0;
@@ -144,12 +126,9 @@
       }
     }
 
-<<<<<<< HEAD
-=======
     StoreMetadata();
   }
 
->>>>>>> 8a3fdbdd
   //------------------------------------------------------------
 
   void
@@ -202,20 +181,11 @@
 
     TFile* f = nullptr;
     TTree* tt = nullptr;
-<<<<<<< HEAD
-=======
     TDirectory* pSrcDir = nullptr;
->>>>>>> 8a3fdbdd
 
     try {
       f = TFile::Open(LibraryFile.c_str());
       tt = (TTree*)f->Get("PhotonLibraryData");
-<<<<<<< HEAD
-      if (!tt) { // Library not in the top directory
-        TKey* key = f->FindKeyAny("PhotonLibraryData");
-        if (key)
-          tt = (TTree*)key->ReadObj();
-=======
       if (tt) { pSrcDir = f; }
       else { // Library not in the top directory
         TKey* key = f->FindKeyAny("PhotonLibraryData");
@@ -223,7 +193,6 @@
           tt = (TTree*)key->ReadObj();
           pSrcDir = key->GetMotherDir();
         }
->>>>>>> 8a3fdbdd
         else {
           mf::LogError("PhotonLibrary") << "PhotonLibraryData not found in file" << LibraryFile;
         }
@@ -267,10 +236,7 @@
       timing_par.resize(getTiming);
       tt->SetBranchAddress("timing_par", timing_par.data());
       fTimingParNParameters = fHasTiming;
-<<<<<<< HEAD
-=======
       // should be pSrcDir->Get()? kept as is for backward compatibility
->>>>>>> 8a3fdbdd
       TNamed* n = (TNamed*)f->Get("fTimingParFormula");
       if (!n)
         mf::LogError("PhotonLibrary")
@@ -320,10 +286,6 @@
       }
     } // for entries
 
-<<<<<<< HEAD
-    mf::LogInfo("PhotonLibrary") << "Photon lookup table size : " << NVoxels << " voxels,  "
-                                 << fNOpChannels << " channels";
-=======
     LoadMetadata(*pSrcDir);
     {
       mf::LogInfo log("PhotonLibrary");
@@ -334,7 +296,6 @@
       else
         log << " (no voxel geometry included)";
     }
->>>>>>> 8a3fdbdd
 
     try {
       f->Close();
