////////////////////////////////////////////////////////////////////////
/// \file SimListUtils.cxx
//
/// \author  brebel@fnal.gov
///
/// this class is designed to hold methods that access the event handle
/// to make the various simulation lists, ie ParticleList, LArVoxelList, etc
////////////////////////////////////////////////////////////////////////

#include "larsim/Simulation/SimListUtils.h"
<<<<<<< HEAD
#include "lardata/DetectorInfoServices/DetectorClocksService.h"
=======
#include "larcore/CoreUtils/ServiceUtil.h"
#include "lardata/DetectorInfoServices/DetectorPropertiesService.h"
>>>>>>> 8a3fdbdd
#include "lardataobj/Simulation/SimChannel.h"
#include "larsim/Simulation/LArG4Parameters.h"

// Framework includes
#include "art/Framework/Principal/Event.h"
#include "art/Framework/Services/Registry/ServiceHandle.h"

namespace sim {
<<<<<<< HEAD
=======

  //----------------------------------------------------------------------
  SimListUtils::SimListUtils() {}

  //----------------------------------------------------------------------
  SimListUtils::~SimListUtils() {}
>>>>>>> 8a3fdbdd

  //----------------------------------------------------------------------
  // moduleLabel is the label of the module that created the voxels you
  // are putting into the list
  sim::LArVoxelList
  SimListUtils::GetLArVoxelList(const art::Event& evt, std::string moduleLabel)
  {
    art::ServiceHandle<sim::LArG4Parameters const> lgp;
<<<<<<< HEAD
    auto const clocks = art::ServiceHandle<detinfo::DetectorClocksService const>()->DataFor(evt);
=======
    const detinfo::DetectorProperties* detprop =
      lar::providerFrom<detinfo::DetectorPropertiesService>();
>>>>>>> 8a3fdbdd

    // get the sim::SimChannels
    std::vector<const sim::SimChannel*> sccol;
    evt.getView(moduleLabel, sccol);

    sim::LArVoxelList voxList;

    // loop over the voxels and put them into the list
    for (auto itr = sccol.begin(); itr != sccol.end(); ++itr) {

      // get all sim::IDE associated with this channel
      const auto& idemap = (*itr)->TDCIDEMap();
<<<<<<< HEAD
      // std::map<unsigned short, std::vector<sim::IDE> >::const_iterator mitr;
=======
      //std::map<unsigned short, std::vector<sim::IDE> >::const_iterator mitr;
>>>>>>> 8a3fdbdd

      // loop over all the sim::IDE values
      for (auto mitr = idemap.begin(); mitr != idemap.end(); mitr++) {

<<<<<<< HEAD
        double time = (*mitr).first - trigger_offset(clocks);
        time *= sampling_rate(clocks);
=======
        double time = (*mitr).first - detprop->TriggerOffset();
        time *= detprop->SamplingRate();
>>>>>>> 8a3fdbdd

        // loop over the sim::IDE objects
        const std::vector<sim::IDE>& ide = (*mitr).second;
        for (size_t i = 0; i < ide.size(); ++i) {

          sim::LArVoxelID larVoxelID(ide[i].x, ide[i].y, ide[i].z, time);

          // if energy is unassigned the TrackId is sim::kNoParticleId
          voxList.Add(larVoxelID, ide[i].numElectrons / lgp->GeVToElectrons(), ide[i].trackID);

          // set the voxel id for the just added LArVoxelData
          (*voxList.find(larVoxelID)).second.SetVoxelID(larVoxelID);

        } // end loop over ide for this tdc
      }   // end loop over map
    }     // end loop over sim::SimChannels

    return voxList;
  }

  //----------------------------------------------------------------------
  // moduleLabel is the label of the module that created the pmthits you
  // are putting into the list
  sim::SimPhotonsCollection
  SimListUtils::GetSimPhotonsCollection(const art::Event& evt, std::string moduleLabel)
  {
    /// get the voxels from the event handle
    art::Handle<std::vector<sim::SimPhotons>> pmtHandle;
    evt.getByLabel(moduleLabel, pmtHandle);
    const std::vector<sim::SimPhotons>& pmt(*pmtHandle);

    sim::SimPhotonsCollection pmtList;
    pmtList.clear();
    // std::cout << "Building SimPhotonsCollection" << std::endl;

    /// loop over the pmthits and put them into the list
    for (auto itr = pmt.begin(); itr != pmt.end(); ++itr) {

      int ch = (*itr).OpChannel();
      /// make an entry in the list for this pmt id
      if (pmtList.find(ch) == pmtList.end()) {
        // Create new photon object
        sim::SimPhotons new_photons;
        new_photons.clear();
        new_photons.SetChannel(ch);
        new_photons.reserve((*itr).size());
        pmtList.insert(std::pair<int, sim::SimPhotons>(ch, new_photons));
      }

      /// add the photons to the entry
      for (auto pitr = (*itr).begin(); pitr != (*itr).end(); ++pitr)
        pmtList[ch].push_back(sim::OnePhoton((*pitr)));
    }

    return pmtList;
    // return std::move(pmtList);
  }

<<<<<<< HEAD
} // end namespace util
=======
} //end namespace util
>>>>>>> 8a3fdbdd
<|MERGE_RESOLUTION|>--- conflicted
+++ resolved
@@ -8,12 +8,7 @@
 ////////////////////////////////////////////////////////////////////////
 
 #include "larsim/Simulation/SimListUtils.h"
-<<<<<<< HEAD
 #include "lardata/DetectorInfoServices/DetectorClocksService.h"
-=======
-#include "larcore/CoreUtils/ServiceUtil.h"
-#include "lardata/DetectorInfoServices/DetectorPropertiesService.h"
->>>>>>> 8a3fdbdd
 #include "lardataobj/Simulation/SimChannel.h"
 #include "larsim/Simulation/LArG4Parameters.h"
 
@@ -22,15 +17,6 @@
 #include "art/Framework/Services/Registry/ServiceHandle.h"
 
 namespace sim {
-<<<<<<< HEAD
-=======
-
-  //----------------------------------------------------------------------
-  SimListUtils::SimListUtils() {}
-
-  //----------------------------------------------------------------------
-  SimListUtils::~SimListUtils() {}
->>>>>>> 8a3fdbdd
 
   //----------------------------------------------------------------------
   // moduleLabel is the label of the module that created the voxels you
@@ -39,12 +25,7 @@
   SimListUtils::GetLArVoxelList(const art::Event& evt, std::string moduleLabel)
   {
     art::ServiceHandle<sim::LArG4Parameters const> lgp;
-<<<<<<< HEAD
     auto const clocks = art::ServiceHandle<detinfo::DetectorClocksService const>()->DataFor(evt);
-=======
-    const detinfo::DetectorProperties* detprop =
-      lar::providerFrom<detinfo::DetectorPropertiesService>();
->>>>>>> 8a3fdbdd
 
     // get the sim::SimChannels
     std::vector<const sim::SimChannel*> sccol;
@@ -57,22 +38,12 @@
 
       // get all sim::IDE associated with this channel
       const auto& idemap = (*itr)->TDCIDEMap();
-<<<<<<< HEAD
-      // std::map<unsigned short, std::vector<sim::IDE> >::const_iterator mitr;
-=======
-      //std::map<unsigned short, std::vector<sim::IDE> >::const_iterator mitr;
->>>>>>> 8a3fdbdd
 
       // loop over all the sim::IDE values
       for (auto mitr = idemap.begin(); mitr != idemap.end(); mitr++) {
 
-<<<<<<< HEAD
         double time = (*mitr).first - trigger_offset(clocks);
         time *= sampling_rate(clocks);
-=======
-        double time = (*mitr).first - detprop->TriggerOffset();
-        time *= detprop->SamplingRate();
->>>>>>> 8a3fdbdd
 
         // loop over the sim::IDE objects
         const std::vector<sim::IDE>& ide = (*mitr).second;
@@ -131,8 +102,4 @@
     // return std::move(pmtList);
   }
 
-<<<<<<< HEAD
-} // end namespace util
-=======
-} //end namespace util
->>>>>>> 8a3fdbdd
+} // end namespace util