--- conflicted
+++ resolved
@@ -39,7 +39,6 @@
 
 constexpr bool DisableVoxelCaching = false;
 
-<<<<<<< HEAD
 namespace {
   template <typename T>
   std::string
@@ -102,93 +101,6 @@
   } // DumpPhysicalVolume()
 
 }
-=======
-#include <typeinfo>
-
-#ifdef __GNUG__
-#include <cxxabi.h>
-
-template <typename T>
-std::string
-demangle_cxx_symbol(const T& obj)
-{
-  int status = -4; // some arbitrary value to eliminate the compiler warning
-
-  std::string name = typeid(obj).name();
-
-  // __cxa_demangle() allocates with malloc(), so we ask unique_ptr to
-  // deallocate by free()
-  std::unique_ptr<char, void (*)(void*)> res{abi::__cxa_demangle(name.c_str(), NULL, NULL, &status),
-                                             std::free};
-
-  return (status == 0) ? res.get() : name;
-} // demangle_cxx_symbol()
-
-#else
-
-template <typename T>
-std::string
-demangle_cxx_symbol(const T& obj)
-{
-  return typeid(obj).name();
-}
-
-#endif
-
-template <class STREAM>
-int
-DumpPhysicalVolume(STREAM& out, const G4VPhysicalVolume& PV, std::string indentstr = "")
-{
-
-  const G4ThreeVector& pos = PV.GetTranslation();
-  const G4LogicalVolume* LV = PV.GetLogicalVolume();
-
-  int count = 1;
-  out << indentstr << PV.GetName() << " [" << demangle_cxx_symbol(PV) << "]"
-      << " at (" << pos.x() << ", " << pos.y() << ", " << pos.z() << ")";
-  if (LV) {
-    out << ", a " << LV->GetName();
-
-    const G4VSolid* Solid = LV->GetSolid();
-    if (Solid) {
-      out << " shaped as " << Solid->GetName();
-      const G4Box* pBox;
-
-      try {
-        pBox = dynamic_cast<const G4Box*>(Solid);
-      }
-      catch (std::bad_cast&) {
-        pBox = nullptr;
-      }
-
-      if (pBox) {
-        out << ", a (" << (2. * pBox->GetXHalfLength()) << " x " << (2. * pBox->GetYHalfLength())
-            << " x " << (2. * pBox->GetZHalfLength()) << ") cm box";
-      } // if box
-      else {
-        out << ", a " << demangle_cxx_symbol(*Solid);
-      }
-    }
-    else {
-      out << " with no shape (!?!)";
-    }
-
-    G4int nDaughters = LV->GetNoDaughters();
-    if (nDaughters > 0) {
-      out << " with " << nDaughters << " subvolumes:\n";
-      for (G4int i = 0; i < nDaughters; ++i) {
-        count += DumpPhysicalVolume(out, *LV->GetDaughter(i), indentstr + "  ");
-      }
-    }
-    else
-      out << '\n';
-  }
-  else
-    out << " with no logical volume (!?)\n";
-
-  return count;
-} // DumpPhysicalVolume()
->>>>>>> 8a3fdbdd
 
 namespace larg4 {
 
@@ -197,20 +109,12 @@
     : G4VUserParallelWorld(name), fReadoutSetupData(setupData.readoutSetup)
   {
     larg4::IonizationAndScintillation* ios = larg4::IonizationAndScintillation::Instance();
-<<<<<<< HEAD
     fStepLimit = std::make_unique<G4UserLimits>(ios->StepSizeLimit());
-=======
-    auto fStepLimit = std::make_unique<G4UserLimits>(ios->StepSizeLimit());
->>>>>>> 8a3fdbdd
   }
 
   ////////////////////////////////////////////////////////////////////
   void
   LArVoxelReadoutGeometry::Construct()
-<<<<<<< HEAD
-=======
-
->>>>>>> 8a3fdbdd
   {
     // With a "parallel geometry", Geant4 has already created a clone
     // of the world physical and logical volumes.  We want to place
@@ -418,14 +322,8 @@
           // Now we have a box that will include an integer number of voxels
           // in each direction.  Note that the material is irrelevant for a
           // "parallel world."
-<<<<<<< HEAD
           auto voxelBox = new G4Box("VoxelBox", voxelBoxHalfX, voxelBoxHalfY, voxelBoxHalfZ);
           auto voxelBoxLogical = new G4LogicalVolume(voxelBox, 0, "VoxelizationLogicalVolume");
-=======
-          G4Box* voxelBox = new G4Box("VoxelBox", voxelBoxHalfX, voxelBoxHalfY, voxelBoxHalfZ);
-          G4LogicalVolume* voxelBoxLogical =
-            new G4LogicalVolume(voxelBox, 0, "VoxelizationLogicalVolume");
->>>>>>> 8a3fdbdd
 
           // If we generate an event display within Geant4, we won't want to
           // see this box.
@@ -450,13 +348,8 @@
                           voxelSizeX);
 
           // Now do the same thing, dividing that x-slice along the y-axis.
-<<<<<<< HEAD
           auto ySlice = new G4Box("ySlice", voxelSizeX / 2., voxelSizeY / 2., voxelBoxHalfZ);
           auto ySliceLogical = new G4LogicalVolume(ySlice, 0, "yLArVoxelSlice");
-=======
-          G4Box* ySlice = new G4Box("ySlice", voxelSizeX / 2., voxelSizeY / 2., voxelBoxHalfZ);
-          G4LogicalVolume* ySliceLogical = new G4LogicalVolume(ySlice, 0, "yLArVoxelSlice");
->>>>>>> 8a3fdbdd
           ySliceLogical->SetVisAttributes(invisible);
           new G4PVReplica("VoxelSlicesInY",
                           ySliceLogical,
@@ -465,16 +358,10 @@
                           G4int(numberYvoxels),
                           voxelSizeY);
 
-<<<<<<< HEAD
           // Now divide the y-slice along the z-axis, giving us our actual
           // voxels.
           auto zSlice = new G4Box("zSlice", voxelSizeX / 2., voxelSizeY / 2., voxelSizeZ / 2.);
           auto voxelLogical = new G4LogicalVolume(zSlice, 0, "LArVoxel");
-=======
-          // Now divide the y-slice along the z-axis, giving us our actual voxels.
-          G4Box* zSlice = new G4Box("zSlice", voxelSizeX / 2., voxelSizeY / 2., voxelSizeZ / 2.);
-          G4LogicalVolume* voxelLogical = new G4LogicalVolume(zSlice, 0, "LArVoxel");
->>>>>>> 8a3fdbdd
           voxelLogical->SetVisAttributes(invisible);
           new G4PVReplica(
             "LArVoxel", voxelLogical, ySliceLogical, kZAxis, G4int(numberZvoxels), voxelSizeZ);
@@ -563,11 +450,6 @@
     for (G4int i = 0; i != numberDaughters; ++i) {
       G4VPhysicalVolume* d = logicalVolume->GetDaughter(i);
 
-<<<<<<< HEAD
-=======
-      //  MF_LOG_DEBUG("LArVoxelReadoutGeometry") << d->GetName() << ":" << mother->GetName();
-
->>>>>>> 8a3fdbdd
       if (d->GetName().contains(daughterName)) {
 
         // check that this cryostat is the requested one using fCryostat
@@ -585,15 +467,9 @@
           << "current " << daughterName << " origin is at (" << world.x() / CLHEP::cm << ","
           << world.y() / CLHEP::cm << "," << world.z() / CLHEP::cm << ")";
 
-<<<<<<< HEAD
-        // we don't bother with the cryostat number when calling
-        // Geometry::PositionToTPC because we know we have already started off
-        // with the correct cryostat volume G4 uses mm, we want cm
-=======
         // we don't bother with the cryostat number when calling Geometry::PositionToTPC
         // because we know we have already started off with the correct cryostat volume
         // G4 uses mm, we want cm
->>>>>>> 8a3fdbdd
         double worldPos[3] = {world.x() / CLHEP::cm, world.y() / CLHEP::cm, world.z() / CLHEP::cm};
         unsigned int daughterNum = 0;
         unsigned int extra = 0;
@@ -603,12 +479,7 @@
           fGeo->PositionToTPC(worldPos, daughterNum, extra);
         else if (daughterName.compare("volTPCActive") == 0 ||
                  daughterName.compare("volDetEnclosure") == 0) {
-<<<<<<< HEAD
-          // for either of these volumes, we know there is only 1 in the mother
-          // volume
-=======
           // for either of these volumes, we know there is only 1 in the mother volume
->>>>>>> 8a3fdbdd
           MF_LOG_DEBUG("LArVoxelReadoutGeometry") << "found the desired " << daughterName;
           return d;
         }
