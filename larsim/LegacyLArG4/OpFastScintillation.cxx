--- conflicted
+++ resolved
@@ -122,10 +122,7 @@
 #include "Geant4/globals.hh"
 
 #include "larcore/Geometry/Geometry.h"
-<<<<<<< HEAD
-=======
 #include "larcorealg/CoreUtils/enumerate.h"
->>>>>>> 8a3fdbdd
 #include "larcorealg/Geometry/OpDetGeo.h"
 #include "lardataobj/Simulation/OpDetBacktrackerRecord.h"
 #include "lardataobj/Simulation/SimPhotons.h"
@@ -147,10 +144,8 @@
 
 #include "TMath.h"
 #include "TRandom3.h"
-<<<<<<< HEAD
-=======
+
 #include <cassert>
->>>>>>> 8a3fdbdd
 #include <cmath>
 #include <limits>
 
@@ -200,12 +195,6 @@
 
     scintillationByParticleType = larp->ScintByParticleType();
 
-<<<<<<< HEAD
-    theFastIntegralTable = NULL;
-    theSlowIntegralTable = NULL;
-
-=======
->>>>>>> 8a3fdbdd
     if (verboseLevel > 0) { G4cout << GetProcessName() << " is created " << G4endl; }
 
     BuildThePhysicsTable();
@@ -215,35 +204,6 @@
       assert(fPVS);
 
       // Loading the position of each optical channel, neccessary for the parametrizatiuons of Nhits and prop-time
-<<<<<<< HEAD
-      static art::ServiceHandle<geo::Geometry const> geo;
-
-      // Find boundary of active volume
-      fminx = 1e9;
-      fmaxx = -1e9;
-      fminy = 1e9;
-      fmaxy = -1e9;
-      fminz = 1e9;
-      fmaxz = -1e9;
-      for (size_t i = 0; i < geo->NTPC(); ++i) {
-        const geo::TPCGeo& tpc = geo->TPC(i);
-        if (fminx > tpc.MinX()) fminx = tpc.MinX();
-        if (fmaxx < tpc.MaxX()) fmaxx = tpc.MaxX();
-        if (fminy > tpc.MinY()) fminy = tpc.MinY();
-        if (fmaxy < tpc.MaxY()) fmaxy = tpc.MaxY();
-        if (fminz > tpc.MinZ()) fminz = tpc.MinZ();
-        if (fmaxz < tpc.MaxZ()) fmaxz = tpc.MaxZ();
-      }
-      std::cout << "Active volume boundaries:" << std::endl;
-      std::cout << "minx: " << fminx << "  maxx: " << fmaxx << std::endl;
-      std::cout << "miny: " << fminy << "  maxy: " << fmaxy << std::endl;
-      std::cout << "minz: " << fminz << "  maxz: " << fmaxz << std::endl;
-
-      TVector3 Cathode_centre(
-        geo->TPC(0, 0).GetCathodeCenter().X(), (fminy + fmaxy) / 2, (fminz + fmaxz) / 2);
-      std::cout << "Cathode_centre: " << Cathode_centre.X() << "  " << Cathode_centre.Y() << "  "
-                << Cathode_centre.Z() << std::endl;
-=======
       geo::GeometryCore const& geom = *(lar::providerFrom<geo::Geometry>());
 
       {
@@ -280,7 +240,6 @@
                                         fActiveVolumes[0].CenterY(),
                                         fActiveVolumes[0].CenterZ()};
       mf::LogTrace("OpFastScintillation") << "Cathode_centre: " << Cathode_centre << " cm";
->>>>>>> 8a3fdbdd
 
       // std::cout << "\nInitialize acos_arr with " << acos_bins+1
       //           << " hence with a resolution of " << 1./acos_bins << std::endl;
@@ -288,32 +247,6 @@
       //   acos_arr[i] = std::acos(i/double(acos_bins));
       // }
 
-<<<<<<< HEAD
-      for (size_t i = 0; i != pvs->NOpChannels(); i++) {
-        double OpDetCenter_i[3];
-        geo->OpDetGeoFromOpDet(i).GetCenter(OpDetCenter_i);
-        std::array<double, 3> OpDetCenter_a;
-        std::move(std::begin(OpDetCenter_i), std::end(OpDetCenter_i), OpDetCenter_a.begin());
-        fOpDetCenter.push_back(OpDetCenter_a);
-        int type_i = -1;
-        if (strcmp(geo->OpDetGeoFromOpDet(i).Shape()->IsA()->GetName(), "TGeoBBox") == 0) {
-          type_i = 0; //Arapucas
-          fOpDetLength.push_back(geo->OpDetGeoFromOpDet(i).Length());
-          fOpDetHeight.push_back(geo->OpDetGeoFromOpDet(i).Height());
-        }
-        else {
-          type_i = 1; //PMTs
-          //    std::cout<<"Radio: "<<geo->OpDetGeoFromOpDet(i).RMax()<<std::endl;
-          fOpDetLength.push_back(-1);
-          fOpDetHeight.push_back(-1);
-        }
-        fOpDetType.push_back(type_i);
-        // std::cout <<"OpChannel: "<<i<<"  Optical_Detector_Type: "<< type_i <<"  APERTURE_height: "
-        // <<geo->OpDetGeoFromOpDet(i).Height()<<"  APERTURE_width: "<<geo->OpDetGeoFromOpDet(i).Length()<< std::endl;
-      }
-
-      if (pvs->IncludePropTime()) {
-=======
       for (size_t const i : util::counter(fPVS->NOpChannels())) {
         geo::OpDetGeo const& opDet = geom.OpDetGeoFromOpDet(i);
         fOpDetCenter.push_back(opDet.GetCenter());
@@ -333,27 +266,17 @@
       }
 
       if (fPVS->IncludePropTime()) {
->>>>>>> 8a3fdbdd
         std::cout << "Using parameterisation of timings." << std::endl;
         //OLD VUV time parapetrization (to be removed soon)
         //fPVS->SetDirectLightPropFunctions(functions_vuv, fd_break, fd_max, ftf1_sampling_factor);
         //fPVS->SetReflectedCOLightPropFunctions(functions_vis, ft0_max, ft0_break_point);
         //New VUV time parapetrization
-<<<<<<< HEAD
-        pvs->LoadTimingsForVUVPar(fparameters,
-                                  fstep_size,
-                                  fmax_d,
-                                  fvuv_vgroup_mean,
-                                  fvuv_vgroup_max,
-                                  finflexion_point_distance);
-=======
         fPVS->LoadTimingsForVUVPar(fparameters,
                                    fstep_size,
                                    fmax_d,
                                    fvuv_vgroup_mean,
                                    fvuv_vgroup_max,
                                    finflexion_point_distance);
->>>>>>> 8a3fdbdd
 
         // create vector of empty TF1s that will be replaces with the parameterisations that are generated as they are required
         // default TF1() constructor gives function with 0 dimensions, can then check numDim to qucikly see if a parameterisation has been generated
@@ -372,15 +295,6 @@
         // VIS time parameterisation
         if (fPVS->StoreReflected()) {
           // load parameters
-<<<<<<< HEAD
-          pvs->LoadTimingsForVISPar(
-            fdistances_refl, fcut_off_pars, ftau_pars, fvis_vmean, fn_LAr_vis, fn_LAr_vuv);
-        }
-      }
-      if (pvs->UseNhitsModel()) {
-        std::cout << "Using semi-analytic model for number of hits:" << std::endl;
-        fUseNhitsModel = true;
-=======
           fPVS->LoadTimingsForVISPar(
             fdistances_refl, fcut_off_pars, ftau_pars, fvis_vmean, fn_LAr_vis, fn_LAr_vuv);
         }
@@ -389,7 +303,6 @@
         mf::LogVerbatim("OpFastScintillation")
           << "OpFastScintillation: using semi-analytic model for number of hits";
 
->>>>>>> 8a3fdbdd
         // LAr absorption length in cm
         std::map<double, double> abs_length_spectrum =
           lar::providerFrom<detinfo::LArPropertiesService>()->AbsLengthSpectrum();
@@ -421,11 +334,7 @@
                   << std::endl;
         std::cout << "Reference_to_corner: " << fReference_to_corner << std::endl;
 
-<<<<<<< HEAD
-        if (pvs->StoreReflected()) {
-=======
         if (fPVS->StoreReflected()) {
->>>>>>> 8a3fdbdd
           // Load corrections for VIS semi-anlytic hits
           std::cout << "Loading vis corrections" << std::endl;
           fPVS->LoadParsForVISCorrection(fvispars, fradius);
@@ -434,11 +343,7 @@
           if (fPVS->ApplyVISBorderCorrection()) {
             // load border corrections
             std::cout << "Loading vis border corrections" << std::endl;
-<<<<<<< HEAD
-            pvs->LoadParsForVISBorderCorrection(
-=======
             fPVS->LoadParsForVISBorderCorrection(
->>>>>>> 8a3fdbdd
               fvis_border_distances_x, fvis_border_distances_r, fvis_border_correction);
             fApplyVisBorderCorrection = true;
             fVisBorderCorrectionType = fPVS->VISBorderCorrectionType();
@@ -447,14 +352,6 @@
             fApplyVisBorderCorrection = false;
 
           // cathode dimensions required for corrections
-<<<<<<< HEAD
-          fcathode_centre = geo->TPC(0, 0).GetCathodeCenter();
-          fcathode_centre[1] = (fmaxy + fminy) / 2.;
-          fcathode_centre[2] =
-            (fmaxz + fminz) / 2.; // to get full cathode dimension rather than just single tpc
-          fcathode_ydimension = fmaxy - fminy;
-          fcathode_zdimension = fmaxz - fminz;
-=======
           fcathode_centre = geom.TPC(0, 0).GetCathodeCenter();
           fcathode_centre[1] = fActiveVolumes[0].CenterY();
           fcathode_centre[2] =
@@ -462,7 +359,6 @@
               .CenterZ(); // to get full cathode dimension rather than just single tpc
           fcathode_ydimension = fActiveVolumes[0].SizeY();
           fcathode_zdimension = fActiveVolumes[0].SizeZ();
->>>>>>> 8a3fdbdd
           // set cathode plane struct for solid angle function
           cathode_plane.h = fcathode_ydimension;
           cathode_plane.w = fcathode_zdimension;
@@ -471,11 +367,6 @@
         else
           fStoreReflected = false;
       }
-<<<<<<< HEAD
-      else
-        fUseNhitsModel = false;
-=======
->>>>>>> 8a3fdbdd
     }
     tpbemission = lar::providerFrom<detinfo::LArPropertiesService>()->TpbEm();
     const size_t nbins = tpbemission.size();
@@ -488,25 +379,6 @@
     delete[] parent;
   }
 
-<<<<<<< HEAD
-  OpFastScintillation::OpFastScintillation(const OpFastScintillation& rhs)
-    : G4VRestDiscreteProcess(rhs.GetProcessName(), rhs.GetProcessType())
-  {
-    theSlowIntegralTable = rhs.GetSlowIntegralTable();
-    theFastIntegralTable = rhs.GetFastIntegralTable();
-
-    fTrackSecondariesFirst = rhs.GetTrackSecondariesFirst();
-    fFiniteRiseTime = rhs.GetFiniteRiseTime();
-    YieldFactor = rhs.GetScintillationYieldFactor();
-    ExcitationRatio = rhs.GetScintillationExcitationRatio();
-    scintillationByParticleType = rhs.GetScintillationByParticleType();
-    emSaturation = rhs.GetSaturation();
-
-    BuildThePhysicsTable();
-  }
-
-=======
->>>>>>> 8a3fdbdd
   ////////////////
   // Destructors
   ////////////////
@@ -620,12 +492,6 @@
     // get the number of photons produced from the IonizationAndScintillation
     // singleton
     larg4::IonizationAndScintillation::Instance()->Reset(&aStep);
-<<<<<<< HEAD
-    // TODO: I believe MeanNumberOfPhotons should be unsigned int or
-    // long unsigned int, this would need to change across different files
-    // ~icaza
-=======
->>>>>>> 8a3fdbdd
     double MeanNumberOfPhotons =
       larg4::IonizationAndScintillation::Instance()->NumberScintillationPhotons();
     // double stepEnergy          = larg4::IonizationAndScintillation::Instance()->VisibleEnergyDeposit()/CLHEP::MeV;
@@ -759,33 +625,18 @@
       }
     }
 
-<<<<<<< HEAD
-    const std::array<double, 3> ScintPoint = {
-      x0[0] / CLHEP::cm, x0[1] / CLHEP::cm, x0[2] / CLHEP::cm};
-    if (!isScintInActiveVolume(ScintPoint)) return 0;
-    const phot::MappedCounts_t& Visibilities = pvs->GetAllVisibilities(ScintPoint);
-=======
     geo::Point_t const ScintPoint = {x0[0] / CLHEP::cm, x0[1] / CLHEP::cm, x0[2] / CLHEP::cm};
     if (fOnlyActiveVolume && !isScintInActiveVolume(ScintPoint)) return 0;
     const phot::MappedCounts_t& Visibilities = fPVS->GetAllVisibilities(ScintPoint);
->>>>>>> 8a3fdbdd
 
     phot::MappedCounts_t ReflVisibilities;
 
     // Store timing information in the object for use in propagationTime method
-<<<<<<< HEAD
-    if (pvs->StoreReflected()) {
-      ReflVisibilities = pvs->GetAllVisibilities(ScintPoint, true);
-      if (pvs->StoreReflT0()) ReflT0s = pvs->GetReflT0s(ScintPoint);
-    }
-    if (pvs->IncludeParPropTime()) { ParPropTimeTF1 = pvs->GetTimingTF1(ScintPoint); }
-=======
     if (fPVS->StoreReflected()) {
       ReflVisibilities = fPVS->GetAllVisibilities(ScintPoint, true);
       if (fPVS->StoreReflT0()) ReflT0s = fPVS->GetReflT0s(ScintPoint);
     }
     if (fPVS->IncludeParPropTime()) { ParPropTimeTF1 = fPVS->GetTimingTF1(ScintPoint); }
->>>>>>> 8a3fdbdd
 
     /*
     // For Kazu to debug # photons generated using csv file, by default should be commented out
@@ -879,17 +730,6 @@
       //    << "Photon library does not cover point " << ScintPoint << " cm.\n";
       //}
 
-<<<<<<< HEAD
-      if (!Visibilities && !pvs->UseNhitsModel()) continue;
-
-      // detected photons from direct light
-      std::map<size_t, int> DetectedNum;
-      if (Visibilities && !pvs->UseNhitsModel()) {
-        int DetThis = 0;
-        for (size_t OpDet = 0; OpDet != NOpChannels; ++OpDet) {
-          if (!isOpDetInSameTPC(ScintPoint[0], fOpDetCenter.at(OpDet)[0])) continue;
-          DetThis = std::round(G4Poisson(Visibilities[OpDet] * Num));
-=======
       if (!Visibilities && !usesSemiAnalyticModel()) continue;
 
       // detected photons from direct light
@@ -898,7 +738,6 @@
         for (size_t const OpDet : util::counter(NOpChannels)) {
           if (fOpaqueCathode && !isOpDetInSameTPC(ScintPoint, fOpDetCenter.at(OpDet))) continue;
           int const DetThis = std::round(G4Poisson(Visibilities[OpDet] * Num));
->>>>>>> 8a3fdbdd
           if (DetThis > 0) DetectedNum[OpDet] = DetThis;
         }
       }
@@ -908,20 +747,11 @@
 
       // detected photons from reflected light
       std::map<size_t, int> ReflDetectedNum;
-<<<<<<< HEAD
-      if (pvs->StoreReflected()) {
-        if (!pvs->UseNhitsModel()) {
-          int ReflDetThis = 0;
-          for (size_t OpDet = 0; OpDet != NOpChannels; ++OpDet) {
-            if (!isOpDetInSameTPC(ScintPoint[0], fOpDetCenter.at(OpDet)[0])) continue;
-            ReflDetThis = std::round(G4Poisson(ReflVisibilities[OpDet] * Num));
-=======
       if (fPVS->StoreReflected()) {
         if (!usesSemiAnalyticModel()) {
           for (size_t const OpDet : util::counter(NOpChannels)) {
             if (fOpaqueCathode && !isOpDetInSameTPC(ScintPoint, fOpDetCenter.at(OpDet))) continue;
             int const ReflDetThis = std::round(G4Poisson(ReflVisibilities[OpDet] * Num));
->>>>>>> 8a3fdbdd
             if (ReflDetThis > 0) ReflDetectedNum[OpDet] = ReflDetThis;
           }
         }
@@ -1031,15 +861,10 @@
     G4int numOfMaterials = G4Material::GetNumberOfMaterials();
 
     // create new physics table
-<<<<<<< HEAD
-    if (!theFastIntegralTable) theFastIntegralTable = new G4PhysicsTable(numOfMaterials);
-    if (!theSlowIntegralTable) theSlowIntegralTable = new G4PhysicsTable(numOfMaterials);
-=======
     if (!theFastIntegralTable)
       theFastIntegralTable = std::make_unique<G4PhysicsTable>(numOfMaterials);
     if (!theSlowIntegralTable)
       theSlowIntegralTable = std::make_unique<G4PhysicsTable>(numOfMaterials);
->>>>>>> 8a3fdbdd
 
     // loop for materials
     for (G4int i = 0; i < numOfMaterials; i++) {
@@ -1191,21 +1016,12 @@
                                             const size_t OpChannel,
                                             bool Reflected) //const
   {
-<<<<<<< HEAD
-    static art::ServiceHandle<phot::PhotonVisibilityService const> pvs;
-    if (pvs->IncludeParPropTime() && pvs->IncludePropTime()) {
-      throw cet::exception("OpFastScintillation")
-        << "Cannot have both propagation time models simultaneously.";
-    }
-    else if (pvs->IncludeParPropTime() &&
-=======
     assert(fPVS);
     if (fPVS->IncludeParPropTime() && fPVS->IncludePropTime()) {
       throw cet::exception("OpFastScintillation")
         << "Cannot have both propagation time models simultaneously.";
     }
     else if (fPVS->IncludeParPropTime() &&
->>>>>>> 8a3fdbdd
              !(ParPropTimeTF1 && (ParPropTimeTF1[OpChannel].GetNdim() == 1))) {
       //Warning: TF1::GetNdim()==1 will tell us if the TF1 is really defined or it is the default one.
       //This will fix a segfault when using timing and interpolation.
@@ -1223,13 +1039,7 @@
     }
     else if (fPVS->IncludePropTime()) {
       // Get VUV photons arrival time distribution from the parametrization
-<<<<<<< HEAD
-      const G4ThreeVector OpDetPoint(fOpDetCenter.at(OpChannel)[0] * CLHEP::cm,
-                                     fOpDetCenter.at(OpChannel)[1] * CLHEP::cm,
-                                     fOpDetCenter.at(OpChannel)[2] * CLHEP::cm);
-=======
       geo::Point_t const& opDetCenter = fOpDetCenter.at(OpChannel);
->>>>>>> 8a3fdbdd
       if (!Reflected) {
         const G4ThreeVector OpDetPoint(
           opDetCenter.X() * CLHEP::cm, opDetCenter.Y() * CLHEP::cm, opDetCenter.Z() * CLHEP::cm);
@@ -1237,16 +1047,8 @@
         getVUVTimes(arrival_time_dist, distance_in_cm);              // in ns
       }
       else {
-<<<<<<< HEAD
-        TVector3 ScintPoint(x0[0] / CLHEP::cm, x0[1] / CLHEP::cm, x0[2] / CLHEP::cm); // in cm
-        TVector3 OpDetPoint_tv3(fOpDetCenter.at(OpChannel)[0],
-                                fOpDetCenter.at(OpChannel)[1],
-                                fOpDetCenter.at(OpChannel)[2]);     // in cm
-        getVISTimes(arrival_time_dist, ScintPoint, OpDetPoint_tv3); // in ns
-=======
         TVector3 const ScintPoint(x0[0] / CLHEP::cm, x0[1] / CLHEP::cm, x0[2] / CLHEP::cm); // in cm
         getVISTimes(arrival_time_dist, ScintPoint, geo::vect::toTVector3(opDetCenter));     // in ns
->>>>>>> 8a3fdbdd
       }
     }
   }
@@ -1675,16 +1477,6 @@
     }
   }
 
-<<<<<<< HEAD
-  void
-  OpFastScintillation::detectedDirectHits(std::map<size_t, int>& DetectedNum,
-                                          const double Num,
-                                          const std::array<double, 3> ScintPoint)
-  {
-    for (size_t OpDet = 0; OpDet != NOpChannels; ++OpDet) {
-      int DetThis = 0;
-      if (!isOpDetInSameTPC(ScintPoint[0], fOpDetCenter.at(OpDet)[0])) continue;
-=======
   // ---------------------------------------------------------------------------
   bool
   OpFastScintillation::usesSemiAnalyticModel() const
@@ -1700,21 +1492,13 @@
   {
     for (size_t const OpDet : util::counter(NOpChannels)) {
       if (!isOpDetInSameTPC(ScintPoint, fOpDetCenter.at(OpDet))) continue;
->>>>>>> 8a3fdbdd
 
       fydimension = fOpDetHeight.at(OpDet);
       fzdimension = fOpDetLength.at(OpDet);
       // set detector struct for solid angle function
       detPoint.h = fydimension;
       detPoint.w = fzdimension;
-<<<<<<< HEAD
-      // TODO: potentially loosing photons:
-      //       Num is double but gets casted to int in the function below
-      // ~icaza
-      DetThis = VUVHits(Num, ScintPoint, fOpDetCenter.at(OpDet), fOpDetType.at(OpDet));
-=======
       int const DetThis = VUVHits(Num, ScintPoint, fOpDetCenter[OpDet], fOpDetType[OpDet]);
->>>>>>> 8a3fdbdd
       if (DetThis > 0) {
         DetectedNum[OpDet] = DetThis;
         //   mf::LogInfo("OpFastScintillation") << "FastScint: " <<
@@ -1727,11 +1511,7 @@
   void
   OpFastScintillation::detectedReflecHits(std::map<size_t, int>& ReflDetectedNum,
                                           const double Num,
-<<<<<<< HEAD
-                                          const std::array<double, 3> ScintPoint)
-=======
                                           geo::Point_t const& ScintPoint)
->>>>>>> 8a3fdbdd
   {
     // 1). calculate total number of hits of VUV photons on
     // reflective foils via solid angle + Gaisser-Hillas
@@ -1739,11 +1519,7 @@
 
     // set plane_depth for correct TPC:
     double plane_depth;
-<<<<<<< HEAD
-    if (ScintPoint[0] < 0.) { plane_depth = -fplane_depth; }
-=======
     if (ScintPoint.X() < 0.) { plane_depth = -fplane_depth; }
->>>>>>> 8a3fdbdd
     else {
       plane_depth = fplane_depth;
     }
@@ -1760,11 +1536,7 @@
     double distance_cathode = std::abs(plane_depth - ScintPoint.X());
     // calculate hits on cathode plane via geometric acceptance
     double cathode_hits_geo = std::exp(-1. * distance_cathode / fL_abs_vuv) *
-<<<<<<< HEAD
-                              (solid_angle_cathode / (4. * CLHEP::pi)) * int(Num);
-=======
                               (solid_angle_cathode / (4. * CLHEP::pi)) * Num;
->>>>>>> 8a3fdbdd
     // apply Gaisser-Hillas correction for Rayleigh scattering distance and angular dependence
     // offset angle bin
     // double theta_cathode = 0.;
@@ -1773,19 +1545,6 @@
     double GH_correction = Gaisser_Hillas(distance_cathode, pars_ini_);
     // double cosine_cathode = 1.;
     const double cathode_hits_rec = GH_correction * cathode_hits_geo;
-<<<<<<< HEAD
-    const std::array<double, 3> hotspot = {plane_depth, ScintPoint[1], ScintPoint[2]};
-
-    for (size_t OpDet = 0; OpDet != NOpChannels; ++OpDet) {
-      int ReflDetThis = 0;
-      if (!isOpDetInSameTPC(ScintPoint[0], fOpDetCenter.at(OpDet)[0])) continue;
-
-      // TODO: potentially loosing photons:
-      //       Num is double but gets casted to int in the function below
-      // ~icaza
-      ReflDetThis = VISHits(
-        Num, ScintPoint, fOpDetCenter.at(OpDet), fOpDetType.at(OpDet), cathode_hits_rec, hotspot);
-=======
     const std::array<double, 3> hotspot = {plane_depth, ScintPoint.Y(), ScintPoint.Z()};
 
     for (size_t const OpDet : util::counter(NOpChannels)) {
@@ -1793,22 +1552,15 @@
 
       int const ReflDetThis =
         VISHits(ScintPoint, fOpDetCenter[OpDet], fOpDetType[OpDet], cathode_hits_rec, hotspot);
->>>>>>> 8a3fdbdd
       if (ReflDetThis > 0) { ReflDetectedNum[OpDet] = ReflDetThis; }
     }
   }
 
   // VUV semi-analytic hits calculation
   int
-<<<<<<< HEAD
-  OpFastScintillation::VUVHits(const int Nphotons_created,
-                               const std::array<double, 3> ScintPoint,
-                               const std::array<double, 3> OpDetPoint,
-=======
   OpFastScintillation::VUVHits(const double Nphotons_created,
                                geo::Point_t const& ScintPoint_v,
                                geo::Point_t const& OpDetPoint_v,
->>>>>>> 8a3fdbdd
                                const int optical_detector_type)
   {
     // the interface has been converted into geo::Point_t, the implementation not yet
@@ -1867,10 +1619,6 @@
       fGHvuvpars[3][j]};
     double GH_correction = Gaisser_Hillas(distance, pars_ini_);
     double hits_rec = gRandom->Poisson(GH_correction * hits_geo / cosine);
-<<<<<<< HEAD
-    // round to integer value, cannot have non-integer number of hits
-=======
->>>>>>> 8a3fdbdd
     int hits_vuv = std::round(hits_rec);
 
     return hits_vuv;
@@ -1878,14 +1626,8 @@
 
   // VIS hits semi-analytic model calculation
   int
-<<<<<<< HEAD
-  OpFastScintillation::VISHits(const int Nphotons_created,
-                               const std::array<double, 3> ScintPoint,
-                               const std::array<double, 3> OpDetPoint,
-=======
   OpFastScintillation::VISHits(geo::Point_t const& ScintPoint_v,
                                geo::Point_t const& OpDetPoint_v,
->>>>>>> 8a3fdbdd
                                const int optical_detector_type,
                                const double cathode_hits_rec,
                                const std::array<double, 3> hotspot)
@@ -2002,45 +1744,24 @@
   }
 
   bool
-<<<<<<< HEAD
-  OpFastScintillation::isOpDetInSameTPC(const double ScintPointX, const double OpDetPointX)
-=======
   OpFastScintillation::isOpDetInSameTPC(geo::Point_t const& ScintPoint,
                                         geo::Point_t const& OpDetPoint) const
->>>>>>> 8a3fdbdd
   {
     // check optical channel is in same TPC as scintillation light, if not return 0 hits
     // temporary method working for SBND, uBooNE, DUNE 1x2x6; to be replaced to work in full DUNE geometry
     // check x coordinate has same sign or is close to zero, otherwise return 0 hits
-<<<<<<< HEAD
-    if (((ScintPointX < 0.) != (OpDetPointX < 0.)) &&
-        std::abs(OpDetPointX) > 10.) { // TODO: unhardcode
-=======
     if (((ScintPoint.X() < 0.) != (OpDetPoint.X() < 0.)) &&
         std::abs(OpDetPoint.X()) > 10.) { // TODO: unhardcode
->>>>>>> 8a3fdbdd
       return false;
     }
     return true;
   }
 
   bool
-<<<<<<< HEAD
-  OpFastScintillation::isScintInActiveVolume(const std::array<double, 3> ScintPoint)
-  {
-    //semi-analytic approach only works in the active volume
-    if ((ScintPoint[0] < fminx) || (ScintPoint[0] > fmaxx) || (ScintPoint[1] < fminy) ||
-        (ScintPoint[1] > fmaxy) || (ScintPoint[2] < fminz) || (ScintPoint[2] > fmaxz)) {
-      // (std::abs(ScintPoint[0]) <= fplane_depth)) {
-      return false;
-    }
-    return true;
-=======
   OpFastScintillation::isScintInActiveVolume(geo::Point_t const& ScintPoint)
   {
     //semi-analytic approach only works in the active volume
     return fActiveVolumes[0].ContainsPosition(ScintPoint);
->>>>>>> 8a3fdbdd
   }
 
   G4double
@@ -2353,8 +2074,6 @@
     return 0.;
   }
 
-<<<<<<< HEAD
-=======
   // ---------------------------------------------------------------------------
   std::vector<geo::BoxBoundedGeo>
   OpFastScintillation::extractActiveVolumes(geo::GeometryCore const& geom)
@@ -2379,7 +2098,6 @@
 
   // ---------------------------------------------------------------------------
 
->>>>>>> 8a3fdbdd
   constexpr double
   acos_table(const double x)
   {
