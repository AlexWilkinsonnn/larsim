/////////////////////////////////////////////////////////////////////////////////
// \file BackTrackerService.h
// \A service for backtracking reconstruction information to its truth information
//
// \author jason.stock@mines.sdsmt.edu
// Based on the original BackTracker by Brian Rebel (brebel@fnal.gov
//
/////////////////////////////////////////////////////////////////////////////////
#ifndef CHEAT_BACKTRACKERSERVICESERVICE_H
#define CHEAT_BACKTRACKERSERVICESERVICE_H

#include <vector>

#include "BackTracker.h"
#include "fhiclcpp/ParameterSet.h"
#include "art/Framework/Services/Registry/ActivityRegistry.h"
#include "art/Framework/Principal/Event.h"
#include "art/Framework/Principal/View.h"

//Included Services
#include "larcore/Geometry/Geometry.h"
#include "larcorealg/Geometry/GeometryCore.h"
#include "lardata/DetectorInfoServices/DetectorClocksService.h"
#include "larsim/MCCheater/ParticleInventory.h"



namespace cheat{
  class BackTrackerService: private BackTracker
  {
    public:

      struct fhiclConfig{
        fhicl::Table < BackTracker::fhiclConfig > BackTrackerTable{
          fhicl::Name("BackTracker"),
            fhicl::Comment("This is the fhicl configuration of the BackTracker service provider.") };
      };


      using provider_type = BackTracker;
<<<<<<< HEAD
      const BackTracker* provider() const {return this;}
=======
      const provider_type* provider() const 
      {return static_cast<provider_type const*>(this); }
>>>>>>> 0c352333

      BackTrackerService( const fhicl::ParameterSet& pSet, art::ActivityRegistry& reg);
      BackTrackerService(const fhiclConfig& config, art::ActivityRegistry& reg);

      //Move this function into the .cpp file and give it the appropriate prep and check functions
      const std::vector < art::Ptr < sim::SimChannel > >& SimChannels() ;

      const std::vector < const sim::IDE* > TrackIdToSimIDEs_Ps(int const& id) ;
      const std::vector < const sim::IDE* > TrackIdToSimIDEs_Ps(int const& id, const geo::View_t view) ;

      const art::Ptr < sim::SimChannel > FindSimChannel( raw::ChannelID_t channel );

      const std::vector < sim::TrackIDE > ChannelToTrackIDEs(raw::ChannelID_t channel, const double hit_start_time, const double hit_end_time) ;

      const std::vector < sim::TrackIDE > HitToTrackIDEs(recob::Hit const& hit) ;
      const std::vector < sim::TrackIDE > HitToTrackIDEs(art::Ptr < recob::Hit > const& hit) ;

      const std::vector < int > HitToTrackIds(recob::Hit const& hit) ;

      const std::vector < sim::TrackIDE > HitToEveTrackIDEs(recob::Hit const& hit) ;
      const std::vector < sim::TrackIDE > HitToEveTrackIDEs(art::Ptr < recob::Hit > const& hit) ;

      const std::vector < art::Ptr < recob::Hit > > TrackIdToHits_Ps( const int& tkId, std::vector < art::Ptr < recob::Hit > > const& hitsIn ) ;
      const std::vector < art::Ptr < recob::Hit > > TrackIdToHits_Ps( const int& tkId ) ;

      const std::vector < std::vector < art::Ptr < recob::Hit > > > TrackIdsToHits_Ps( std::vector < int > const& tkIds, std:: vector < art::Ptr < recob::Hit > > const& hitsIn ) ;
      const std::vector < std::vector < art::Ptr < recob::Hit > > > TrackIdsToHits_Ps( std::vector < int > const& tkIds ) ;

      const std::vector< sim::IDE > HitToAvgSimIDEs ( recob::Hit const& hit) ;
      const std::vector< sim::IDE > HitToAvgSimIDEs ( art::Ptr<recob::Hit> hit) ;

      const std::vector< const sim::IDE* > HitToSimIDEs_Ps (recob::Hit const& hit) ;
      const std::vector< const sim::IDE* > HitToSimIDEs_Ps (art::Ptr< recob::Hit > const& hit) ;

      const std::vector<double> SimIDEsToXYZ( std::vector< sim::IDE > const& ides) ;
      const std::vector<double> SimIDEsToXYZ( std::vector< const sim::IDE* > const& ide_Ps) ;

      const std::vector<double> HitToXYZ(const recob::Hit& hit) ;
      const std::vector<double> HitToXYZ(art::Ptr<recob::Hit> const& hit) ;

      const double HitCollectionPurity( std::set<int> const& trackIds, std::vector< art::Ptr<recob::Hit> > const& hits) ;
      const double HitChargeCollectionPurity( std::set<int> const& trackIds, std::vector< art::Ptr<recob::Hit> > const&     hits) ;

      const double HitCollectionEfficiency( std::set<int> const& trackIds, std::vector< art::Ptr<recob::Hit> > const& hits, std::vector< art::Ptr<recob::Hit> > const& allhits, geo::View_t const& view) ;

      const double HitChargeCollectionEfficiency( std::set<int> trackIds, std::vector< art::Ptr<recob::Hit> > const&        hits,        std::vector< art::Ptr<recob::Hit> > const& allhits, geo::View_t const& view) ;

      const std::set<int> GetSetOfTrackIds() ;
      const std::set<int> GetSetOfEveIds() ;

      const std::set<int> GetSetOfTrackIds( std::vector< art::Ptr< recob::Hit > > const& hits ) ;
      const std::set<int> GetSetOfEveIds( std::vector< art::Ptr< recob::Hit > > const& hits ) ;

      const std::vector< double> SpacePointHitsToWeightedXYZ(std::vector<art::Ptr<recob::Hit>> const& hits);
      const std::vector< art::Ptr< recob::Hit > > SpacePointToHits_Ps(art::Ptr<recob::SpacePoint> const&      spt);
      const std::vector< double > SpacePointToXYZ( art::Ptr< recob::SpacePoint > const& spt);





    private:
      //FHICL parameters.
      //The BackTracker service has no parameters.

      //Configure services
//      cheat::BackTracker fBackTracker;

      const art::Event* fEvt=nullptr;

      //Prep functions go here.
      void priv_PrepEvent ( const art::Event& evt );
      void priv_PrepSimChannels ();
      void priv_PrepAllHitList ();
      void priv_PrepFailed ();

      bool priv_CanRun (const art::Event& evt);

      bool priv_SimChannelsReady() { return BackTracker::SimChannelsReady();}
      bool priv_AllHitListReady() { return BackTracker::AllHitListReady();}




  }; //class BackTrackerService

} //end namespace cheat
DECLARE_ART_SERVICE(cheat::BackTrackerService, LEGACY)



#endif //CHEAT_BACKTRACKERSERVICESERVICE_H<|MERGE_RESOLUTION|>--- conflicted
+++ resolved
@@ -38,12 +38,8 @@
 
 
       using provider_type = BackTracker;
-<<<<<<< HEAD
-      const BackTracker* provider() const {return this;}
-=======
       const provider_type* provider() const 
       {return static_cast<provider_type const*>(this); }
->>>>>>> 0c352333
 
       BackTrackerService( const fhicl::ParameterSet& pSet, art::ActivityRegistry& reg);
       BackTrackerService(const fhiclConfig& config, art::ActivityRegistry& reg);
