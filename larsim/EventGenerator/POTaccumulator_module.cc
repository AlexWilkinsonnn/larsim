--- conflicted
+++ resolved
@@ -145,13 +145,8 @@
   /// Prints the list of POT per run.
   void printRunSummary() const;
 
-<<<<<<< HEAD
-  /// Prints the total POT summary.
-  void printSummary() const;
-=======
   /// Prints the total POT summary `totalPOT`.
   void printSummary(sumdata::POTSummary const& totalPOT) const;
->>>>>>> 8a3fdbdd
 
   /// Converts the information from `POT` in a compact string.
   static std::string to_string(sumdata::POTSummary const& POT);
@@ -198,11 +193,6 @@
   MF_LOG_TRACE(fSummaryOutputCategory)
     << "Fragment #" << fPresentSubrunFragments[ID] << " of subrun " << ID << ": "
     << sim::POTaccumulator::to_string(subRunPOT);
-<<<<<<< HEAD
-
-  fTotalPOT.update(summaryHandle);
-=======
->>>>>>> 8a3fdbdd
 
 } // sim::POTaccumulator::endSubRun()
 
@@ -233,13 +223,10 @@
   for (auto const& POT : fRunPOT | ranges::view::values)
     totalPOT.aggregate(POT.value());
 
-<<<<<<< HEAD
-=======
   printSummary(totalPOT);
 
 } // sim::POTaccumulator::endJob()
 
->>>>>>> 8a3fdbdd
 //------------------------------------------------------------------------------
 void
 sim::POTaccumulator::printMissingSubrunList() const
@@ -287,21 +274,13 @@
 
 //------------------------------------------------------------------------------
 void
-<<<<<<< HEAD
-sim::POTaccumulator::printSummary() const
-=======
 sim::POTaccumulator::printSummary(sumdata::POTSummary const& totalPOT) const
->>>>>>> 8a3fdbdd
 {
 
   // aggregate all run summaries
   mf::LogVerbatim{fSummaryOutputCategory}
     << "Aggregated POT from " << fRunPOT.size() << " runs (" << fPresentSubrunFragments.size()
-<<<<<<< HEAD
-    << " subruns): " << sim::POTaccumulator::to_string(fTotalPOT.value());
-=======
     << " subruns): " << sim::POTaccumulator::to_string(totalPOT);
->>>>>>> 8a3fdbdd
 
 } // sim::POTaccumulator::printSummary()
 
